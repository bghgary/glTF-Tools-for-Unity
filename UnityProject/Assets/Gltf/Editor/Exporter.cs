﻿using Newtonsoft.Json;
using Newtonsoft.Json.Serialization;
using System;
using System.Collections.Generic;
using System.IO;
using System.Linq;
using UnityEngine;

namespace Gltf.Serialization
{
    [Flags]
    public enum Extensions
    {
        None                                = 0x00000000,
        KHR_materials_pbrSpecularGlossiness = 0x00000001,
    }

    public enum ImageFormat
    {
        JPG,
        PNG,
    }

    public struct ExportSettings
    {
        public Formatting JsonFormatting;
        public ImageFormat ImageFormat;
        public Extensions Extensions;

        public ExportSettings(Formatting jsonFormatting, ImageFormat imageFormat, Extensions extensions)
        {
            this.JsonFormatting = jsonFormatting;
            this.ImageFormat = imageFormat;
            this.Extensions = extensions;
        }

        public static ExportSettings Default = new ExportSettings
        {
            JsonFormatting = Formatting.Indented,
            ImageFormat = ImageFormat.PNG,
            Extensions = Extensions.None,
        };
    }

    public static class GameObjectExtensions
    {
        public static void Export(this GameObject inputObject, string outputDirectory, string outputName, bool outputBinary, ExportSettings settings)
        {
            new[] { inputObject }.Export(outputDirectory, outputName, outputBinary, settings);
        }

        public static void Export(this IEnumerable<GameObject> inputObjects, string outputDirectory, string outputName, bool outputBinary, ExportSettings settings)
        {
            using (var exporter = new Exporter())
            {
                exporter.Export(inputObjects, outputDirectory, outputName, outputBinary, settings);
            }
        }
    }

    internal sealed partial class Exporter : IDisposable
    {
        private static class Binary
        {
            public const uint Magic = 0x46546C67U;
            public const uint Version = 2;

            public static class ChunkFormat
            {
                public const uint JSON = 0x4E4F534AU;
                public const uint BIN = 0x004E4942U;
            }
        }

        public struct OcclusionMetallicInfo
        {
            public OcclusionInfo Occlusion;
            public MetallicInfo Metallic;
        }

        private string outputDirectory;
        private string outputName;
        private bool outputBinary;
        private ExportSettings settings;

        private readonly ObjectTracker objectTracker;
        private readonly PbrMaterialManager pbrMaterialManager;

        private readonly Dictionary<OcclusionMetallicInfo, Texture2D> occlusionMetallicInfoToTextureCache = new Dictionary<OcclusionMetallicInfo, Texture2D>();

        private BinaryWriter dataWriter;
        private readonly Dictionary<UnityEngine.Object, int> objectToIndexCache = new Dictionary<UnityEngine.Object, int>();
        private readonly List<Extension> extensions = new List<Extension>();

        private readonly List<Schema.Accessor> accessors = new List<Schema.Accessor>();
        private readonly List<Schema.Animation> animations = new List<Schema.Animation>();
        private readonly List<Schema.Buffer> buffers = new List<Schema.Buffer>();
        private readonly List<string> extensionsUsed = new List<string>();
        private readonly List<Schema.BufferView> bufferViews = new List<Schema.BufferView>();
        private readonly List<Schema.Image> images = new List<Schema.Image>();
        private readonly List<Schema.Mesh> meshes = new List<Schema.Mesh>();
        private readonly List<Schema.Material> materials = new List<Schema.Material>();
        private readonly List<Schema.Node> nodes = new List<Schema.Node>();
        private readonly List<Schema.Texture> textures = new List<Schema.Texture>();

        public Exporter()
        {
            this.objectTracker = new ObjectTracker();
            this.pbrMaterialManager = new PbrMaterialManager(this.objectTracker);
        }

        public void Export(IEnumerable<GameObject> inputObjects, string outputDirectory, string outputName, bool outputBinary, ExportSettings settings)
        {
            this.outputDirectory = outputDirectory;
            this.outputName = outputName;
            this.outputBinary = outputBinary;
            this.settings = settings;

            this.dataWriter = new BinaryWriter(new MemoryStream());
            this.objectToIndexCache.Clear();
            this.extensions.Clear();

            this.accessors.Clear();
            this.buffers.Clear();
            this.extensionsUsed.Clear();
            this.bufferViews.Clear();
            this.images.Clear();
            this.meshes.Clear();
            this.materials.Clear();
            this.nodes.Clear();
            this.textures.Clear();

            Directory.CreateDirectory(this.outputDirectory);

            if ((this.settings.Extensions & Extensions.KHR_materials_pbrSpecularGlossiness) != 0)
            {
                this.extensions.Add(new KHR_materials_pbrSpecularGlossiness(this));
            };

            var scenes = new[]
            {
                new Schema.Scene
                {
                    Nodes = inputObjects.Select(inputObject => this.ExportNode(inputObject)).ToArray(),
                }
            };

            this.ExportAnimations(inputObjects);

            var gltf = new Schema.Gltf
            {
                Accessors = this.accessors,
                Animations = this.animations,
                Asset = new Schema.Asset { Generator = "glTF Tools for Unity", Version = "2.0" },
                BufferViews = this.bufferViews,
                Buffers = this.buffers,
                ExtensionsUsed = this.extensionsUsed,
                Images = this.images,
                Meshes = this.meshes,
                Materials = this.materials,
                Nodes = this.nodes,
                Scene = 0,
                Scenes = scenes,
                Textures = this.textures,
            };

            var jsonSerializer = new JsonSerializer
            {
                Formatting = this.settings.JsonFormatting,
                ContractResolver = new CamelCasePropertyNamesContractResolver
                {
                    NamingStrategy = new CamelCaseNamingStrategy
                    {
                        ProcessDictionaryKeys = false
                    }
                }
            };

            this.dataWriter.Flush();
            var dataBytes = ((MemoryStream)this.dataWriter.BaseStream).ToArray();

            if (this.outputBinary)
            {
                Debug.Assert(this.buffers.Count == 0);
                var alignedDataByteLength = Align(dataBytes.Length, 4);
                this.ExportBuffer(null, alignedDataByteLength);

                byte[] jsonBytes;
                using (var jsonWriter = new StreamWriter(new MemoryStream()))
                {
                    jsonSerializer.Serialize(jsonWriter, gltf);
                    jsonWriter.Flush();
                    jsonBytes = ((MemoryStream)jsonWriter.BaseStream).ToArray();
                }

                var alignedJsonByteLength = Align(jsonBytes.Length, 4);

                using (var fileStream = new FileStream(Path.Combine(this.outputDirectory, this.outputName + ".glb"), FileMode.Create))
                using (var binaryWriter = new BinaryWriter(fileStream))
                {
                    // 12-byte header (magic, version, length)
                    binaryWriter.Write(Binary.Magic);
                    binaryWriter.Write(Binary.Version);
                    binaryWriter.Write(checked(12 + 8 + alignedJsonByteLength + 8 + alignedDataByteLength));

                    // Chunk 0 - JSON
                    binaryWriter.Write(alignedJsonByteLength);
                    binaryWriter.Write(Binary.ChunkFormat.JSON);
                    binaryWriter.Write(jsonBytes);
                    for (var i = jsonBytes.Length; i < alignedJsonByteLength; i++)
                    {
                        binaryWriter.Write(' ');
                    }

                    // Chunk 1 - Binary Buffer
                    binaryWriter.Write(alignedDataByteLength);
                    binaryWriter.Write(Binary.ChunkFormat.BIN);
                    binaryWriter.Write(dataBytes);
                    for (var i = dataBytes.Length; i < alignedDataByteLength; i++)
                    {
                        binaryWriter.Write(byte.MinValue);
                    }

                    binaryWriter.Flush();
                    fileStream.Flush();
                }
            }
            else
            {
                var bufferUri = this.outputName + ".bin";
                this.ExportBuffer(bufferUri, dataBytes.Length);
                File.WriteAllBytes(Path.Combine(this.outputDirectory, bufferUri), dataBytes);

                using (var streamWriter = new StreamWriter(Path.Combine(this.outputDirectory, this.outputName + ".gltf")))
                {
                    jsonSerializer.Serialize(streamWriter, gltf);
                    streamWriter.Flush();
                }
            }
        }

        public void Dispose()
        {
            this.objectTracker.Dispose();
        }

        private static int Align(int value, int size)
        {
            var remainder = value % size;
            return (remainder == 0 ? value : checked(value + size - remainder));
        }

        private static readonly Matrix4x4 InvertZMatrix = Matrix4x4.TRS(Vector3.zero, Quaternion.identity, new Vector3(1, 1, -1));
        private static Matrix4x4 GetRightHandedMatrix(Matrix4x4 matrix)
        {
            return InvertZMatrix * matrix * InvertZMatrix;
        }

        private static void DecomposeMatrix(Matrix4x4 matrix, out Vector3 position, out Quaternion rotation, out Vector3 scale)
        {
            position = matrix.GetColumn(3);
            rotation = Quaternion.LookRotation(matrix.GetColumn(2), matrix.GetColumn(1));
            scale = new Vector3(matrix.GetColumn(0).magnitude, matrix.GetColumn(1).magnitude, matrix.GetColumn(2).magnitude);
        }

        private int ExportNode(GameObject gameObject)
        {
            int index;
            if (this.objectToIndexCache.TryGetValue(gameObject, out index))
            {
                return index;
            }

            if (!this.ApplyExtensions(extension => extension.ExportNode(gameObject, out index)))
            {
                var transform = gameObject.transform;
                var children = transform.Cast<Transform>().Where(childTransform => childTransform.gameObject.activeSelf).Select(childTransform => childTransform.gameObject);

                Vector3 position;
                Quaternion rotation;
                Vector3 scale;
                DecomposeMatrix(GetRightHandedMatrix(transform.worldToLocalMatrix), out position, out rotation, out scale);

                var node = new Schema.Node
                {
                    Name = gameObject.name,
                    Children = children.Select(child => this.ExportNode(child)).ToArray(),
                    Translation = new[] { position.x, position.y, position.z },
                    Rotation = new[] { rotation.x, rotation.y, rotation.z, rotation.w },
                    Scale = new[] { scale.x, scale.y, scale.z },
                };

                var renderer = gameObject.GetComponent<Renderer>();
                if (renderer != null)
                {
<<<<<<< HEAD
=======
                    var unityMaterial = renderer.sharedMaterial;
                    var materialIndex = this.ExportMaterial(unityMaterial);

                    Mesh unityMesh = null;
                    SkinnedMeshRenderer smr = null;

>>>>>>> 33e4699b
                    var meshFilter = gameObject.GetComponent<MeshFilter>();
                    if (meshFilter != null)
                    {
                        unityMesh = meshFilter.sharedMesh;
                    }
                    else
                    {
                        // We hit this scenario when the object has morph targets / blendshapes.
                        smr = gameObject.GetComponent<SkinnedMeshRenderer>();
                        if (smr != null)
                        {
<<<<<<< HEAD
                            var unityMaterial = renderer.sharedMaterial;
                            var materialIndex = this.ExportMaterial(unityMaterial);
                            node.Mesh = this.ExportMesh(unityMesh, materialIndex);
=======
                            unityMesh = smr.sharedMesh;
>>>>>>> 33e4699b
                        }
                    }

                    if ((unityMesh != null) && unityMesh.triangles.Any())
                    {
                        node.Mesh = this.ExportMesh(unityMesh, materialIndex, smr);
                    }
                }

                index = this.nodes.Count;
                this.nodes.Add(node);
            }

            this.ApplyExtensions(extension => extension.PostExportNode(index, gameObject));

            this.objectToIndexCache.Add(gameObject, index);
            return index;
        }

        private static float[] ColorToArray(Color color, int size)
        {
            var array = new float[size];
            for (var i = 0; i < size; i++)
            {
                array[i] = color[i];
            }
            return array;
        }

        private static string FormatMaterialTextureName(string type, int index)
        {
            return index == 0 ? type : type + index;
        }

        private int ExportMaterial(Material unityMaterial)
        {
            int index;
            if (this.objectToIndexCache.TryGetValue(unityMaterial, out index))
            {
                return index;
            }

            if (!this.ApplyExtensions(extension => extension.ExportMaterial(unityMaterial, out index)))
            {
                this.ExportMaterialCore(unityMaterial, true, out index);
            }

            this.ApplyExtensions(extension => extension.PostExportMaterial(index, unityMaterial));

            this.objectToIndexCache.Add(unityMaterial, index);
            return index;
        }

        private void ExportMaterialCore(Material unityMaterial, bool packOcclusion, out int index)
        {
            var info = new OcclusionMetallicInfo
            {
                Metallic = this.pbrMaterialManager.ConvertToMetallic(unityMaterial).GetInfo<MetallicInfo>(),
                Occlusion = packOcclusion ? unityMaterial.GetInfo<OcclusionInfo>() : default(OcclusionInfo),
            };

            if (info.Metallic._SmoothnessTextureChannel != 0)
            {
                throw new NotImplementedException();
            }

            if (info.Occlusion._OcclusionMap == null)
            {
                packOcclusion = false;
            }

            index = this.materials.Count;

            var material = new Schema.Material
            {
                Name = unityMaterial.name,
                PbrMetallicRoughness = new Schema.MaterialPbrMetallicRoughness
                {
                    BaseColorFactor = ColorToArray(info.Metallic._Color.linear, 4),
                },
            };

            if (info.Metallic._MainTex != null)
            {
                material.PbrMetallicRoughness.BaseColorTexture = new Schema.MaterialTexture
                {
                    Index = this.ExportTexture(info.Metallic._MainTex, FormatMaterialTextureName("baseColor", index)),
                };
            }

            if (info.Metallic._MetallicGlossMap == null && !packOcclusion)
            {
                material.PbrMetallicRoughness.MetallicFactor = Mathf.GammaToLinearSpace(info.Metallic._Metallic);
                material.PbrMetallicRoughness.RoughnessFactor = 1.0f - info.Metallic._Glossiness;
            }
            else
            {
                material.PbrMetallicRoughness.MetallicFactor = 1.0f;
                material.PbrMetallicRoughness.RoughnessFactor = 1.0f;

                Texture2D texture;
                if (!this.occlusionMetallicInfoToTextureCache.TryGetValue(info, out texture))
                {
                    var pixels = info.Metallic._MetallicGlossMap.GetPixels();
                    for (int i = 0; i < pixels.Length; i++)
                    {
                        pixels[i] = new Color(0.0f,
                            1.0f - (pixels[i].a * info.Metallic._GlossMapScale),
                            Mathf.GammaToLinearSpace(pixels[i].grayscale));
                    }

                    if (packOcclusion)
                    {
                        var occlusionPixels = info.Occlusion._OcclusionMap.GetPixels();

                        if (occlusionPixels.Length != pixels.Length)
                        {
                            throw new NotSupportedException();
                        }

                        for (int i = 0; i < pixels.Length; i++)
                        {
                            pixels[i].r = Mathf.GammaToLinearSpace(occlusionPixels[i].grayscale);
                        }
                    }

                    texture = this.objectTracker.Add(new Texture2D(info.Metallic._MetallicGlossMap.width, info.Metallic._MetallicGlossMap.height, TextureFormat.RGB24, false));
                    texture.SetPixels(pixels);
                    texture.Apply();

                    this.occlusionMetallicInfoToTextureCache.Add(info, texture);
                }

                var textureName = packOcclusion ? "occlusionRoughnessMetallic" : "roughnessMetallic";
                var textureIndex = this.ExportTexture(texture, FormatMaterialTextureName(textureName, index));

                material.PbrMetallicRoughness.MetallicRoughnessTexture = new Schema.MaterialTexture
                {
                    Index = textureIndex,
                };

                if (packOcclusion)
                {
                    material.OcclusionTexture = new Schema.MaterialOcclusionTexture
                    {
                        Index = textureIndex,
                        Strength = info.Occlusion._OcclusionStrength,
                    };
                }
            }

            this.materials.Add(material);

            this.ExportMaterialAlpha(unityMaterial, index);
            this.ExportMaterialNormal(unityMaterial, index);
            this.ExportMaterialEmissive(unityMaterial, index);

            // For now, assume MASK materials are always double-sided
            if (material.AlphaMode == Schema.AlphaMode.MASK)
            {
                material.DoubleSided = true;
            }
        }

        private void ExportMaterialAlpha(Material unityMaterial, int index)
        {
            var info = unityMaterial.GetInfo<AlphaInfo>();
            var material = this.materials[index];

            switch ((int)info._Mode)
            {
                case 0: // Opaque
                    material.AlphaMode = Schema.AlphaMode.OPAQUE;
                    break;
                case 1: // Cutout
                    material.AlphaMode = Schema.AlphaMode.MASK;
                    break;
                case 2: // Fade
                case 3: // Transparent
                    material.AlphaMode = Schema.AlphaMode.BLEND;
                    break;
                default:
                    throw new NotSupportedException();
            }

            material.AlphaCutoff = (material.AlphaMode == Schema.AlphaMode.BLEND ? info._Cutoff : 0.5f);
        }

        private void ExportMaterialNormal(Material unityMaterial, int index)
        {
            var info = unityMaterial.GetInfo<NormalInfo>();
            var material = this.materials[index];

            if (info._BumpMap != null)
            {
                var texture = this.UnpackNormals(info._BumpMap);

                material.NormalTexture = new Schema.MaterialNormalTexture
                {
                    Index = this.ExportTexture(texture, FormatMaterialTextureName("normal", index)),
                    Scale = info._BumpScale,
                };
            }
        }

        private void ExportMaterialEmissive(Material unityMaterial, int index)
        {
            var info = unityMaterial.GetInfo<EmissiveInfo>();
            var material = this.materials[index];

            material.EmissiveFactor = ColorToArray(info._EmissionColor.linear, 3);

            if (info._EmissionMap != null)
            {
                material.EmissiveTexture = new Schema.MaterialTexture
                {
                    Index = this.ExportTexture(info._EmissionMap, FormatMaterialTextureName("emissive", index)),
                };
            }
        }

        private static bool TextureFormatHasAlpha(TextureFormat textureFormat)
        {
            switch (textureFormat)
            {
                case TextureFormat.RGBA32:
                case TextureFormat.ARGB32:
                    return true;
            }

            return false;
        }

        private int ExportTexture(Texture2D unityTexture, string name)
        {
            int index;
            if (this.objectToIndexCache.TryGetValue(unityTexture, out index))
            {
                return index;
            }

            if (!this.ApplyExtensions(extension => extension.ExportTexture(unityTexture, name, out index)))
            {
                var imageFormat = (TextureFormatHasAlpha(unityTexture.format) ? ImageFormat.PNG : this.settings.ImageFormat);
                var textureBytes = (imageFormat == ImageFormat.PNG ? unityTexture.EncodeToPNG() : unityTexture.EncodeToJPG(90));
                var imageFormatString = imageFormat.ToString().ToLower();

                int imageIndex;

                if (this.outputBinary)
                {
                    var bufferViewIndex = this.ExportBufferView(0, checked((int)this.dataWriter.BaseStream.Position), textureBytes.Length);

                    imageIndex = this.images.Count;
                    this.images.Add(new Schema.Image
                    {
                        BufferView = bufferViewIndex,
                        MimeType = "image/" + imageFormatString,
                    });

                    this.dataWriter.Write(textureBytes);
                }
                else
                {
                    imageIndex = this.images.Count;
                    var imageUri = string.Format("{0}_{1}.{2}", this.outputName, name, imageFormatString);
                    this.images.Add(new Schema.Image
                    {
                        Uri = imageUri,
                    });

                    File.WriteAllBytes(Path.Combine(this.outputDirectory, imageUri), textureBytes);
                }

                index = this.textures.Count;
                this.textures.Add(new Schema.Texture
                {
                    Source = imageIndex,
                });
            }

            this.ApplyExtensions(extension => extension.PostExportTexture(index, unityTexture));

            this.objectToIndexCache.Add(unityTexture, index);
            return index;
        }

        private int ExportMesh(Mesh unityMesh, int materialIndex, SkinnedMeshRenderer skinnedMeshRenderer)
        {
            int index;
            if (this.objectToIndexCache.TryGetValue(unityMesh, out index))
            {
                return index;
            }

            if (!this.ApplyExtensions(extension => extension.ExportMesh(unityMesh, materialIndex, out index)))
            {
                var attributes = new Dictionary<string, int>();

                if (unityMesh.colors.Any())
                {
                    attributes.Add("COLOR_0", this.ExportData(unityMesh.colors));
                }

                if (unityMesh.uv.Any())
                {
                    attributes.Add("TEXCOORD_0", this.ExportData(InvertY(unityMesh.uv)));
                }

                if (unityMesh.uv2.Any())
                {
                    attributes.Add("TEXCOORD_1", this.ExportData(InvertY(unityMesh.uv2)));
                }

                if (unityMesh.normals.Any())
                {
                    attributes.Add("NORMAL", this.ExportData(InvertZ(unityMesh.normals)));
                }

                if (unityMesh.tangents.Any())
                {
                    attributes.Add("TANGENT", this.ExportData(InvertW(unityMesh.tangents)));
                }

                attributes.Add("POSITION", this.ExportData(InvertZ(unityMesh.vertices)));

                // Blendshapes / MorphTargets
                var targets = new List<IEnumerable<KeyValuePair<string, int>>>();
                float[] weights = new float[unityMesh.blendShapeCount];
                for (int blendShapeIndex = 0; blendShapeIndex < unityMesh.blendShapeCount; blendShapeIndex++)
                {
                    string name = unityMesh.GetBlendShapeName(blendShapeIndex);

                    // We need to get the weight from the SkinnedMeshRenderer because this represents the currently
                    // defined weight by the user to apply to this blendshape.  If we instead got the value from
                    // the unityMesh, it would be a _per frame_ weight, and for a single-frame blendshape, that would
                    // always be 100.  A blendshape might have more than one frame if a user wanted to more tightly
                    // control how a blendshape will be animated during weight changes (e.g. maybe they want changes
                    // between 0-50% to be really minor, but between 50-100 to be extreme, hence they'd have two frames
                    // where the first frame would have a weight of 50 (meaning any weight between 0-50 should be relative
                    // to the values in this frame) and then any weight between 50-100 would be relevant to the weights in
                    // the second frame.  See Post 20 for more info:
                    // https://forum.unity3d.com/threads/is-there-some-method-to-add-blendshape-in-editor.298002/#post-2015679
                    weights[blendShapeIndex] = skinnedMeshRenderer.GetBlendShapeWeight(blendShapeIndex) / 100;

                    // As described above, a blendshape can have multiple frames.  Given that glTF only supports a single frame
                    // per blendshape, we'll always use the final frame (the one that would be for when 100% weight is applied.
                    int frameIndex = unityMesh.GetBlendShapeFrameCount(blendShapeIndex) - 1;

                    // Not getting tangents since 2.0 doesn't support those yet for morph targets.  Tangents have to be
                    // re-calculated by the loader.
                    Vector3[] deltaVertices = new Vector3[unityMesh.vertexCount];
                    Vector3[] deltaNormals = new Vector3[unityMesh.vertexCount];
                    Vector3[] deltaTangents = new Vector3[unityMesh.vertexCount];
                    unityMesh.GetBlendShapeFrameVertices(blendShapeIndex, frameIndex, deltaVertices, deltaNormals, deltaTangents);

                    var target = new Dictionary<string, int>
                    {
                        { "NORMAL", this.ExportData(InvertZ(deltaNormals), name) },
                        { "POSITION", this.ExportData(InvertZ(deltaVertices), name) },
                        { "TANGENT", this.ExportData(deltaTangents, name) }
                    };

                    targets.Add(target);
                }

                index = this.meshes.Count;
                this.meshes.Add(new Schema.Mesh
                {
                    Name = unityMesh.name,
                    Primitives = new[]
                    {
                        new Schema.MeshPrimitive
                        {
                            Attributes = attributes,
                            Indices = this.ExportData(FlipFaces(unityMesh.triangles).Select(triangle => (ushort)triangle).ToArray()),
                            Material = materialIndex,
                            Mode = Schema.PrimitiveMode.TRIANGLES,
                            Targets = targets,
                        },
                    },
                    Weights = weights,
                });
            }

            this.ApplyExtensions(extension => extension.PostExportMesh(index, unityMesh, materialIndex));

            this.objectToIndexCache.Add(unityMesh, index);
            return index;
        }

        private bool ApplyExtensions(Func<Extension, bool> func)
        {
            foreach (var extension in this.extensions)
            {
                if (func(extension))
                {
                    return true;
                }
            }

            return false;
        }

        private void ApplyExtensions(Action<Extension> action)
        {
            foreach (var extension in this.extensions)
            {
                action(extension);
            }
        }

        private static IEnumerable<Vector2> InvertY(IEnumerable<Vector2> values)
        {
            return values.Select(value => new Vector2(value.x, -value.y));
        }

        private static IEnumerable<Vector3> InvertZ(IEnumerable<Vector3> values)
        {
            return values.Select(value => new Vector3(value.x, value.y, -value.z));
        }

        private static IEnumerable<Vector4> InvertW(IEnumerable<Vector4> values)
        {
            return values.Select(value => new Vector4(value.x, value.y, value.z, -value.w));
        }

        private static IEnumerable<int> FlipFaces(int[] triangles)
        {
            if ((triangles.Length % 3) != 0)
            {
                throw new ArgumentException("Indices length must be divisible by 3");
            }

            for (int i = 0; i < triangles.Length; i += 3)
            {
                yield return triangles[i + 2];
                yield return triangles[i + 1];
                yield return triangles[i + 0];
            }
        }

        private Texture2D UnpackNormals(Texture2D texture)
        {
            var normals = texture.GetPixels();
            for (var i = 0; i < normals.Length; i++)
            {
                normals[i].r = normals[i].a;
                normals[i].g = normals[i].g;
                var x = normals[i].a + 0.5f;
                var y = normals[i].g + 0.5f;
                normals[i].b = Mathf.Sqrt(x * x + y * y);
                normals[i].a = 1;
            }

            texture = this.objectTracker.Add(new Texture2D(texture.width, texture.height, TextureFormat.RGB24, false));
            texture.SetPixels(normals);
            texture.Apply();

            return texture;
        }
    }
}<|MERGE_RESOLUTION|>--- conflicted
+++ resolved
@@ -293,39 +293,35 @@
                 var renderer = gameObject.GetComponent<Renderer>();
                 if (renderer != null)
                 {
-<<<<<<< HEAD
-=======
-                    var unityMaterial = renderer.sharedMaterial;
-                    var materialIndex = this.ExportMaterial(unityMaterial);
-
                     Mesh unityMesh = null;
-                    SkinnedMeshRenderer smr = null;
-
->>>>>>> 33e4699b
-                    var meshFilter = gameObject.GetComponent<MeshFilter>();
-                    if (meshFilter != null)
-                    {
-                        unityMesh = meshFilter.sharedMesh;
+
+                    if (renderer is MeshRenderer)
+                    {
+                        var meshFilter = gameObject.GetComponent<MeshFilter>();
+                        if (meshFilter != null)
+                        {
+                            unityMesh = meshFilter.sharedMesh;
+                        }
+                    }
+                    else if (renderer is SkinnedMeshRenderer)
+                    {
+                        // We hit this scenario when the object has morph targets / blend shapes.
+                        var skinnedMeshRenderer = gameObject.GetComponent<SkinnedMeshRenderer>();
+                        if (skinnedMeshRenderer != null)
+                        {
+                            unityMesh = skinnedMeshRenderer.sharedMesh;
+                        }
                     }
                     else
                     {
-                        // We hit this scenario when the object has morph targets / blendshapes.
-                        smr = gameObject.GetComponent<SkinnedMeshRenderer>();
-                        if (smr != null)
-                        {
-<<<<<<< HEAD
-                            var unityMaterial = renderer.sharedMaterial;
-                            var materialIndex = this.ExportMaterial(unityMaterial);
-                            node.Mesh = this.ExportMesh(unityMesh, materialIndex);
-=======
-                            unityMesh = smr.sharedMesh;
->>>>>>> 33e4699b
-                        }
-                    }
-
-                    if ((unityMesh != null) && unityMesh.triangles.Any())
-                    {
-                        node.Mesh = this.ExportMesh(unityMesh, materialIndex, smr);
+                        throw new NotSupportedException();
+                    }
+
+                    if (unityMesh != null && unityMesh.triangles.Any())
+                    {
+                        var unityMaterial = renderer.sharedMaterial;
+                        var materialIndex = this.ExportMaterial(unityMaterial);
+                        node.Mesh = this.ExportMesh(renderer, unityMesh, materialIndex);
                     }
                 }
 
@@ -607,7 +603,7 @@
             return index;
         }
 
-        private int ExportMesh(Mesh unityMesh, int materialIndex, SkinnedMeshRenderer skinnedMeshRenderer)
+        private int ExportMesh(Renderer renderer, Mesh unityMesh, int materialIndex)
         {
             int index;
             if (this.objectToIndexCache.TryGetValue(unityMesh, out index))
@@ -615,7 +611,7 @@
                 return index;
             }
 
-            if (!this.ApplyExtensions(extension => extension.ExportMesh(unityMesh, materialIndex, out index)))
+            if (!this.ApplyExtensions(extension => extension.ExportMesh(renderer, unityMesh, materialIndex, out index)))
             {
                 var attributes = new Dictionary<string, int>();
 
@@ -646,44 +642,49 @@
 
                 attributes.Add("POSITION", this.ExportData(InvertZ(unityMesh.vertices)));
 
-                // Blendshapes / MorphTargets
-                var targets = new List<IEnumerable<KeyValuePair<string, int>>>();
-                float[] weights = new float[unityMesh.blendShapeCount];
-                for (int blendShapeIndex = 0; blendShapeIndex < unityMesh.blendShapeCount; blendShapeIndex++)
-                {
-                    string name = unityMesh.GetBlendShapeName(blendShapeIndex);
-
-                    // We need to get the weight from the SkinnedMeshRenderer because this represents the currently
-                    // defined weight by the user to apply to this blendshape.  If we instead got the value from
-                    // the unityMesh, it would be a _per frame_ weight, and for a single-frame blendshape, that would
-                    // always be 100.  A blendshape might have more than one frame if a user wanted to more tightly
-                    // control how a blendshape will be animated during weight changes (e.g. maybe they want changes
-                    // between 0-50% to be really minor, but between 50-100 to be extreme, hence they'd have two frames
-                    // where the first frame would have a weight of 50 (meaning any weight between 0-50 should be relative
-                    // to the values in this frame) and then any weight between 50-100 would be relevant to the weights in
-                    // the second frame.  See Post 20 for more info:
-                    // https://forum.unity3d.com/threads/is-there-some-method-to-add-blendshape-in-editor.298002/#post-2015679
-                    weights[blendShapeIndex] = skinnedMeshRenderer.GetBlendShapeWeight(blendShapeIndex) / 100;
-
-                    // As described above, a blendshape can have multiple frames.  Given that glTF only supports a single frame
-                    // per blendshape, we'll always use the final frame (the one that would be for when 100% weight is applied.
-                    int frameIndex = unityMesh.GetBlendShapeFrameCount(blendShapeIndex) - 1;
-
-                    // Not getting tangents since 2.0 doesn't support those yet for morph targets.  Tangents have to be
-                    // re-calculated by the loader.
-                    Vector3[] deltaVertices = new Vector3[unityMesh.vertexCount];
-                    Vector3[] deltaNormals = new Vector3[unityMesh.vertexCount];
-                    Vector3[] deltaTangents = new Vector3[unityMesh.vertexCount];
-                    unityMesh.GetBlendShapeFrameVertices(blendShapeIndex, frameIndex, deltaVertices, deltaNormals, deltaTangents);
-
-                    var target = new Dictionary<string, int>
-                    {
-                        { "NORMAL", this.ExportData(InvertZ(deltaNormals), name) },
-                        { "POSITION", this.ExportData(InvertZ(deltaVertices), name) },
-                        { "TANGENT", this.ExportData(deltaTangents, name) }
-                    };
-
-                    targets.Add(target);
+                // Blend Shapes / Morph Targets
+                IEnumerable<KeyValuePair<string, int>>[] targets = null;
+                float[] weights = null;
+
+                if (renderer is SkinnedMeshRenderer && unityMesh.blendShapeCount > 0)
+                {
+                    targets = new IEnumerable<KeyValuePair<string, int>>[unityMesh.blendShapeCount];
+                    weights = new float[unityMesh.blendShapeCount];
+
+                    var skinnedMeshRenderer = (SkinnedMeshRenderer)renderer;
+
+                    for (int blendShapeIndex = 0; blendShapeIndex < unityMesh.blendShapeCount; blendShapeIndex++)
+                    {
+                        string name = unityMesh.GetBlendShapeName(blendShapeIndex);
+
+                        // As described above, a blend shape can have multiple frames.  Given that glTF only supports a single frame
+                        // per blend shape, we'll always use the final frame (the one that would be for when 100% weight is applied).
+                        int frameIndex = unityMesh.GetBlendShapeFrameCount(blendShapeIndex) - 1;
+
+                        var deltaVertices = new Vector3[unityMesh.vertexCount];
+                        var deltaNormals = new Vector3[unityMesh.vertexCount];
+                        var deltaTangents = new Vector3[unityMesh.vertexCount];
+                        unityMesh.GetBlendShapeFrameVertices(blendShapeIndex, frameIndex, deltaVertices, deltaNormals, deltaTangents);
+
+                        targets[blendShapeIndex] = new[]
+                        {
+                            new KeyValuePair<string, int>("NORMAL", this.ExportData(InvertZ(deltaNormals), name)),
+                            new KeyValuePair<string, int>("POSITION", this.ExportData(InvertZ(deltaVertices), name)),
+                            new KeyValuePair<string, int>("TANGENT", this.ExportData(deltaTangents, name)),
+                        };
+
+                        // We need to get the weight from the SkinnedMeshRenderer because this represents the currently
+                        // defined weight by the user to apply to this blend shape.  If we instead got the value from
+                        // the unityMesh, it would be a _per frame_ weight, and for a single-frame blend shape, that would
+                        // always be 100.  A blend shape might have more than one frame if a user wanted to more tightly
+                        // control how a blend shape will be animated during weight changes (e.g. maybe they want changes
+                        // between 0-50% to be really minor, but between 50-100 to be extreme, hence they'd have two frames
+                        // where the first frame would have a weight of 50 (meaning any weight between 0-50 should be relative
+                        // to the values in this frame) and then any weight between 50-100 would be relevant to the weights in
+                        // the second frame.  See Post 20 for more info:
+                        // https://forum.unity3d.com/threads/is-there-some-method-to-add-blendshape-in-editor.298002/#post-2015679
+                        weights[blendShapeIndex] = skinnedMeshRenderer.GetBlendShapeWeight(blendShapeIndex) / 100;
+                    }
                 }
 
                 index = this.meshes.Count;
@@ -705,7 +706,7 @@
                 });
             }
 
-            this.ApplyExtensions(extension => extension.PostExportMesh(index, unityMesh, materialIndex));
+            this.ApplyExtensions(extension => extension.PostExportMesh(index, renderer, unityMesh, materialIndex));
 
             this.objectToIndexCache.Add(unityMesh, index);
             return index;
